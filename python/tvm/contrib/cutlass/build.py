--- conflicted
+++ resolved
@@ -70,14 +70,9 @@
         "-Xcompiler=-fno-strict-aliasing",
         "-O3",
         "-std=c++17",
-<<<<<<< HEAD
-        "-I" + cutlass_include,
-        "-I" + cutlass_util_include,
-        "-I" + cutlass_attention_include,
-=======
         f"-I{cutlass_include}",
         f"-I{cutlass_util_include}",
->>>>>>> 7f02606a
+        f"-I{cutlass_attention_include}",
     ]
     if use_fast_math:
         kwargs["options"].append("-DCUTLASS_USE_TANH_FOR_SIGMOID")
