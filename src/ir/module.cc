--- conflicted
+++ resolved
@@ -69,6 +69,13 @@
     return false;
   }
 
+  if (this->global_infos.size() != other->global_infos.size()) return false;
+  for (const auto& kv : this->global_infos) {
+    if (!equal(kv.second, other->global_infos[kv.first])) return false;
+  }
+
+  if (functions.size() != other->functions.size()) return false;
+  // Update GlobalVar remap
   if (equal.IsPathTracingEnabled()) {
     if ((functions.size() != other->functions.size()) ||
         (type_definitions.size() != other->type_definitions.size())) {
@@ -76,20 +83,10 @@
     }
   }
 
-<<<<<<< HEAD
-  if (this->global_infos.size() != other->global_infos.size()) return false;
-  for (const auto& kv : this->global_infos) {
-    if (!equal(kv.second, other->global_infos[kv.first])) return false;
-  }
-
-  if (functions.size() != other->functions.size()) return false;
-  // Update GlobalVar remap
-=======
   // Define remaps for GlobalVar and GlobalTypeVar based on their
   // string name.  Early bail-out is only performed when path-tracing
   // is disabled, as the later equality checks on the member variables
   // will provide better error messages.
->>>>>>> 606e2b73
   for (const auto& gv : this->GetGlobalVars()) {
     if (other->ContainGlobalVar(gv->name_hint)) {
       if (!equal.DefEqual(gv, other->GetGlobalVar(gv->name_hint))) return false;
@@ -400,25 +397,8 @@
 
 TVM_REGISTER_GLOBAL("ir.IRModule")
     .set_body_typed([](tvm::Map<GlobalVar, BaseFunc> funcs, tvm::Map<GlobalTypeVar, TypeData> types,
-<<<<<<< HEAD
                        tvm::DictAttrs attrs, Map<String, Array<GlobalInfo>> global_infos) {
       return IRModule(funcs, types, {}, {}, attrs, global_infos);
-=======
-                       tvm::ObjectRef attrs) {
-      auto dict_attrs = [&attrs]() {
-        if (!attrs.defined()) {
-          return DictAttrs();
-        } else if (auto* as_dict_attrs = attrs.as<tvm::DictAttrsNode>()) {
-          return GetRef<tvm::DictAttrs>(as_dict_attrs);
-        } else if (attrs.as<tvm::MapNode>()) {
-          return tvm::DictAttrs(Downcast<Map<String, ObjectRef>>(attrs));
-        } else {
-          LOG(FATAL) << "Expected attrs argument to be either DictAttrs or Map<String,ObjectRef>";
-        }
-      }();
-
-      return IRModule(funcs, types, {}, {}, dict_attrs);
->>>>>>> 606e2b73
     });
 
 TVM_REGISTER_GLOBAL("ir.Module_Add")
